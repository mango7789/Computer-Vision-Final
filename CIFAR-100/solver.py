--- conflicted
+++ resolved
@@ -164,11 +164,7 @@
     cutmix = CutMix(beta)
     model = model.to(device)
     
-<<<<<<< HEAD
     for epoch in tqdm(epochs):
-=======
-    for epoch in range(epochs):
->>>>>>> 6cf94989
         '''Train'''
         model.train()
         samples = 0
